name: CI

on:
  pull_request:
  push:
    branches: [main]

jobs:
  test:
    runs-on: ${{ matrix.os }}
    strategy:
      matrix:
        os: [ ubuntu-latest, windows-latest ]
        python-version: [ "3.10", "3.11", "3.12" ]
        resolution: [ "highest", "lowest-direct" ]
    steps:
    - uses: actions/checkout@v3

    - name: Set up uv and caching
      uses: astral-sh/setup-uv@v2
      with:
        enable-cache: true
        cache-suffix: "${{ matrix.os }}-${{ matrix.python-version }}-${{ matrix.resolution }}"
        version: "0.4.9"

    - name: Create venv
      run: |
        uv venv --seed --python ${{ matrix.python-version }}

    - name: Install ${{ matrix.resolution }} dependencies
      run: |
        uv pip install --resolution ${{ matrix.resolution }} .[test]

    - name: Test with pytest (linux)
      if: startsWith(matrix.os, 'ubuntu')
      run: |
        source .venv/bin/activate
        pytest --xdoc --cov=primap2 --cov-report=xml

    - name: Test with pytest (windows)
      if: startsWith(matrix.os, 'windows')
      run: |
<<<<<<< HEAD
        pytest --cov=primap2 --cov-report=xml
=======
        .venv\Scripts\activate
        pytest --xdoc --cov=primap2 --cov-report=xml
>>>>>>> ca4591ed

    - name: Upload coverage to Codecov
      uses: codecov/codecov-action@v2
      with:
        files: ./coverage.xml<|MERGE_RESOLUTION|>--- conflicted
+++ resolved
@@ -40,12 +40,7 @@
     - name: Test with pytest (windows)
       if: startsWith(matrix.os, 'windows')
       run: |
-<<<<<<< HEAD
         pytest --cov=primap2 --cov-report=xml
-=======
-        .venv\Scripts\activate
-        pytest --xdoc --cov=primap2 --cov-report=xml
->>>>>>> ca4591ed
 
     - name: Upload coverage to Codecov
       uses: codecov/codecov-action@v2

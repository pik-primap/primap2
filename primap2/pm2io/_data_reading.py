--- conflicted
+++ resolved
@@ -1403,12 +1403,7 @@
     units: dict of str, str
         Keys are the units which are in use for the entity and values the global
         warming potential specifications which will be used for the conversion.
-<<<<<<< HEAD
-        By specifying the gwp_context to use, you can make sure that it will be
-        possible to
-=======
         By specifying the gwp_context to use, you can make sure that it will be possible to
->>>>>>> 130e56e5
         convert from the input units to the output unit with the given gwp.
         If not applicable for a unit use None
 
@@ -1543,11 +1538,11 @@
     # print(entities)
     for entity in entities:
         # check if GWP given in entity
-        logger.debug(f"entity: {entity}")
+        # print(f"entity: {entity}")
         gwp_match = re.findall(r"\(([A-Z0-9]*)\)$", entity)
         if gwp_match:
             gwp_to_use = gwp_match[0]
-            basic_entity = re.findall(r"^[^()\s]*", entity)
+            basic_entity = re.findall(r"^[^\(\)\s]*", entity)
             basic_entity = basic_entity[0]
         else:
             gwp_to_use = None

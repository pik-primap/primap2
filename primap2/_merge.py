--- conflicted
+++ resolved
@@ -14,18 +14,12 @@
     error_on_discrepancy: Optional[bool] = True,
 ) -> xr.DataArray:
     """
-<<<<<<< HEAD
-    Merge two DataArrays with a given tolerance for discrepancies in values
-    present in both DataArrays. If values from the data to merge are already
-=======
     Merge two DataArrays with a given tolerance for descrepancies in values
     present in both DataArrays.
 
-     If values from the data to merge are already
->>>>>>> 7752dd1b
-    present in da_start they are treated as equal if the relative difference
-    is below the tolerance threshold. The result will use the values present
-    in da_start.
+    If values from the data to merge are already present in da_start they are
+    treated as equal if the relative difference is below the tolerance threshold.
+    The result will use the values present in da_start.
 
     If a merge using xr.merge is not possible the function identifies the conflicting
     values using the following recursive algorithm:

--- conflicted
+++ resolved
@@ -77,10 +77,7 @@
         da_result = da_result[entity]
         # all done as no errors occurred and thus no duplicates were present
     except xr.MergeError:
-<<<<<<< HEAD
-=======
         logger.debug("Doing a merge by coordinates")
->>>>>>> 1dad1935
         # we have conflicting data and try to merge by splitting the DataArray
         # into pieces along coordinate axes and merge for those to isolate the error
 
